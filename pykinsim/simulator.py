#   pykinsim -- Python Kinematics Simulator
#   Copyright (C) 2020  Andreas Stöckel
#
#   This program is free software: you can redistribute it and/or modify
#   it under the terms of the GNU General Public License as published by
#   the Free Software Foundation, either version 3 of the License, or
#   (at your option) any later version.
#
#   This program is distributed in the hope that it will be useful,
#   but WITHOUT ANY WARRANTY; without even the implied warranty of
#   MERCHANTABILITY or FITNESS FOR A PARTICULAR PURPOSE.  See the
#   GNU General Public License for more details.
#
#   You should have received a copy of the GNU General Public License
#   along with this program.  If not, see <https://www.gnu.org/licenses/>.

from .errors import *
from .model import *
from .utils import *
from .geometry import *

import numpy as np
import sympy as sp

import logging
logger = logging.getLogger(__name__)

# Default gravity vector
DEFAULT_GRAVITY = (0.0, 0.0, 9.81)

class Symbols:
    """
    Class collecting all the symbols used to represent the kinematics and
    dynamics of the system.
    """
    def __init__(self, n_joints, n_cstrs, n_torques):
        # Handy aliases
        n, m = n_joints, n_cstrs

        # Variable representing time
        self.t = t = sp.Symbol("t")

        # Variables representing the global location of the system relative to the
        # origin
        self.x = sp.Function("x")(t)
        self.y = sp.Function("y")(t)
        self.z = sp.Function("z")(t)
        self.origin = sp.Matrix([self.x, self.y, self.z])

        # Variables representing the global velocity of the system
        self.dx = sp.diff(self.x, t)
        self.dy = sp.diff(self.y, t)
        self.dz = sp.diff(self.z, t)
        self.dorigin = [self.dx, self.dy, self.dz]

        # Variables representing the global acceleration of the system
        self.ddx = sp.diff(self.dx, t)
        self.ddy = sp.diff(self.dy, t)
        self.ddz = sp.diff(self.dz, t)
        self.ddorigin = [self.ddx, self.ddy, self.ddz]

        # Variables representing the individual joint rotations
        self.theta = sp.zeros(n_joints, 1)
        self.dtheta = sp.zeros(n_joints, 1)
        self.ddtheta = sp.zeros(n_joints, 1)
        for i in range(n):
            name = "θ{{{}}}".format(i + 1) if n_joints > 1 else "θ"
            self.theta[i] = sp.Function(name)(t)
            self.dtheta[i] = sp.diff(self.theta[i], t)
            self.ddtheta[i] = sp.diff(self.dtheta[i], t)

        # Lagrange multipliers
        self.lambda_ = [None] * n_cstrs
        for i in range(m):
            self.lambda_[i] = sp.Symbol("λ{}".format(i + 1))

        # Torques
        self.torques = [None] * n_torques
        for i in range(n_torques):
            self.torques[i] = sp.Symbol("τ{}".format(i + 1))

        # Gravity vector
        self.gx, self.gy, self.gz = sp.symbols("gx gy gz")
        self.g = sp.Matrix([self.gx, self.gy, self.gz])

        # Free-standing symbols substituted for the functions above
        self.var_origin = list(sp.symbols("x y z"))
        self.var_dorigin = list(sp.symbols("dx dy dz"))
        self.var_ddorigin = list(sp.symbols("ddx ddy ddz"))
        self.var_theta = [sp.Symbol("θ{}".format(i)) for i in range(n)]
        self.var_dtheta = [sp.Symbol("dθ{}".format(i)) for i in range(n)]
        self.var_ddtheta = [sp.Symbol("ddθ{}".format(i)) for i in range(n)]

        # Substitution table mapping the functions over time defined above onto
        # the free symbols below
        self._subs = []
        for i in range(3):
            self._subs.append((self.ddorigin[i], self.var_ddorigin[i]))
            self._subs.append((self.dorigin[i], self.var_dorigin[i]))
            self._subs.append((self.origin[i], self.var_origin[i]))
        for i in range(n):
            self._subs.append((self.ddtheta[i], self.var_ddtheta[i]))
            self._subs.append((self.dtheta[i], self.var_dtheta[i]))
            self._subs.append((self.theta[i], self.var_theta[i]))

    def subs(self, expr):
        """
        Substitutes functions over time, such as x(t) with free-standing
        expressions.
        """
        for key, value in self._subs:
            expr = expr.subs(key, value)
        return expr


class ExternalTorques:
    """
    Class used internally by "State" to provide a map for writing external
    torques.
    """

    def __init__(self, external_torques, joint_torque_idx_map):
        self._external_torques = external_torques
        self._joint_torque_idx_map = joint_torque_idx_map

        # Determine the total number of joints with an external torque
        if len(joint_torque_idx_map) == 0:
            self._n_torques = 0
        else:
            self._n_torques = max(joint_torque_idx_map.values()) + 1

    def idx(self, key):
        return self._joint_torque_idx_map[key]

    def _check_key(self, key):
        if isinstance(key, (int, slice)) or hasattr(key, '__len__'):
            return key
        else:
            return self.idx(key)

    def __getitem__(self, key):
        return self._external_torques[self._check_key(key)]

    def __setitem__(self, key, value):
        self._external_torques[self._check_key(key)] = value

    def __len__(self):
        return self._n_torques



class State:
    """
    The State class describes the state of the model. In particular, this class
    tracks the state (i.e., angle) of each joint, as well as the dynamics (i.e.,
    angular velocity).

    Do not manually construct State instances, use the Simulator.initial_state()
    member function instead.
    """
    def __init__(self, joint_idx_map, joint_torque_idx_map, symbolic=False):
        # Copy the given arguments
        self._joint_idx_map = joint_idx_map
        self._joint_torque_idx_map = joint_torque_idx_map

        # Determine the total number of joints
        if len(joint_idx_map) == 0:
            self._n_joints = 0
        else:
            self._n_joints = max(joint_idx_map.values()) + 1

        # Determine the total number of joints with an external torque
        if len(joint_torque_idx_map) == 0:
            self._n_torques = 0
        else:
            self._n_torques = max(joint_torque_idx_map.values()) + 1

        # State variables keeping track of the current time and the current step
        self._t = 0.0
        self._step_count = 0

        # Either use numpy or sympy arrays
        if symbolic:
            zeros = lambda l: sp.zeros(l, 1)
        else:
            zeros = lambda l: np.zeros(l)

        # State variables keeping track of the location and rotation of the root
        # element
        self._loc = zeros(3)
        self._dloc = zeros(3)
        self._rot = zeros(3)

        # Create arrays holding the joint states and velocities
        self._joint_states = zeros(self._n_joints)
        self._joint_velocities = zeros(self._n_joints)

        # Create array holding the external torques applied to the joints
        self._external_torques = zeros(self._n_torques)
        self._external_torques_obj = ExternalTorques(self._external_torques, self._joint_torque_idx_map)

    @property
    def t(self):
        return self._t

    @property
    def step_count(self):
        return self._step_count

    @property
    def loc(self):
        return self._loc

    @property
    def dloc(self):
        return self._dloc

    @property
    def rot(self):
        return self._rot

    def __len__(self):
        return self._n_joints

    def idx(self, key):
        return self._joint_idx_map[key]

    @property
    def states(self):
        return self._joint_states

    def _check_key(self, key):
        if isinstance(key, (int, slice)) or hasattr(key, '__len__'):
            return key
        else:
            return self.idx(key)

    def __getitem__(self, key):
        return self._joint_states[self._check_key(key)]

    def __setitem__(self, key, value):
        self._joint_states[self._check_key(key)] = value

    def __iter__(self):
        return iter(self._joint_states)

    @property
    def velocities(self):
        return self._joint_velocities

    @property
    def torques(self):
        return self._external_torques_obj

    @property
    def vec(self):
        """
        Returns a vectorised version of the state, including both the static
        state and the velocities. This vector is passed to the dynamics
        function returned by "Simulator.dynamics()", as well as
        "Simulator.state_differential()".
        """
        return np.concatenate((self._loc, self._joint_states, self._dloc,
                               self._joint_velocities, self._external_torques))

    @property
    def static_vec(self):
        """
        Returns a vectorised version of the static state, i.e., only the
        origin and the joint states. This does *not* include the velocities or
        torques.
        The resulting vector is passed to the kinematics function returned
        by "Simulator.kinematics()".
        """
        return np.concatenate((self._loc, self._joint_states))

    @vec.setter
    def vec(self, x):
        n, m = self._n_joints, self._n_torques
        i0, i1, i2, i3, i4, i5 = 0, 3, 3 + n, 6 + n, 6 + 2 * n, 6 + 2 * n + m
        self._loc[...] = x[i0:i1]
        self._joint_states[...] = x[i1:i2]
        self._dloc[...] = x[i2:i3]
        self._joint_velocities[...] = x[i3:i4]
        self._external_torques[...] = x[i4:i5]


class Simulator:
    """
    The Simulator class is capable of simulating a kinematics chain. It uses
    sympy to algebraically solve for the dynamics of the kinematics chain and
    provides functions that facilitate the physical simulation of the
    kinematics chain.
    """
    def __init__(self,
                 chain,
                 root=None,
                 loc=None,
                 rot=None,
                 g=(0.0, 0.0, 9.81)):
        """
        Creates a new Simulator object for the given chain. The "root" object
        is the object relative to which the location of all other objects is
        computed. If no root is given, a suitable root will automatically be
        selected.

        As a first step, the Simulator object will validate all parameters set
        on the kinematics objects; i.e., it will ensure that all objects have
        the right type, that there is only one connected component, and that
        the link structure is acyclic.

        Note
        ====

        The `chain` object will be mutated by the `Simulator` constructor.
        Once the simulator object has been created, changes to the original
        `chain` object are likely to not affect the simulation. A good practice
        is to construct a single `Chain` instance for each `Simulator` instance,
        and to not change the `Chain` once the `Simulator` has been created.

        Parameters
        ==========

        chain: The Chain instance for which the simulator should be created.
        root:  The Mass or Joint object relative to which the location of all
               other objects is reported. If None, automatically determines the
               root object by chosing the root node of the kinematics tree.
        loc:   An optional three-tuple describing the location of the root
               object within the world coordinate space. If not specified, the
               root object is located at (0, 0, 0).
        rot:   An optional three-tuple describing the rotation of the root
               element in the world coordinate space.
        g:     Gravity vector to use in the simulation. The default value
               roughly corresponds to earth's gravity near earth's surface.
               Per default, the gravity vector is aligned with the z-axis.
        """

        # Make sure that "chain" has the right type
        if not isinstance(chain, Chain):
            raise ValidationError("\"chain\" must be an instance of \"Chain\"",
                                  self)

        # Make sure "root" is either None or has the right type
        if not root is None:
            if not isinstance(root, PointObject):
                raise ValidationError(
                    "\"root\" must be a \"PointObject\" instance", self)

            # Make sure the "root" object is actually part of the Chain instance
            if not root in chain:
                raise ValidationError(
                    "The given \"root\" object must be part of the chain",
                    self)

        # Make sure loc and rot are correct
        if loc is None:
            loc = np.zeros(3)
        if rot is None:
            rot = np.zeros(3)
        assert len(loc) == 3
        assert len(rot) == 3
        assert len(g) == 3

        # Copy the gravity vector
        self._g = g

        # Copy and validate the "chain" object
        self.chain = chain.coerce()
        self.root = root

        # Build the _joint_idx_map assigning an index to each joint; furthermore
        # assign an index to each joint with an external torque
        self._joint_idx_map = {}
        self._joint_torque_idx_map = {}
        i, ti = 0, 0
        for joint in self.joints:
            # Add the joint to the joint to index map
            self._joint_idx_map[joint] = i
<<<<<<< HEAD
            self._joint_idx_map[self.object_map[joint].original] = i
            i = i + 1

            # If the joint has an external joint, add it to the joint torque
            # index map
            if joint.torque is External:
                self._joint_torque_idx_map[joint] = ti
                self._joint_torque_idx_map[self.object_map[joint].original] = ti
                ti = ti + 1

        # Count the number of joints, constraints, and torques
        self._n_joints = sum(1 for _ in self.joints)
        self._n_cstrs = sum(len(fix.axes) for fix in self.fixtures)
        self._n_torques = ti
=======
>>>>>>> 10d38cf5

        # Construct the symbols used for evaluating certain expressions
        # symbolically
        self._symbols = Symbols(self._n_joints, self._n_cstrs, self._n_torques)

        # Build the spanning tree
        self._tree, self._tree_root = self.chain.tree()

        # If a root element has been specified, setup the rotation and offset
        # in such a way that the local coordinate system of the root element
        # is aligned with the global coordinate stytem
        self._loc = np.zeros(3)
        self._rot = np.zeros(3)
        if self.root is None:
            self.root = self._tree_root
        else:
            # Compute the forward kinematics for that root element
            T = self.kinematics(state=self.initial_state())[self.root]

            # Translate the coordinate system such that the root element is
            # in the center
            self._loc = np.array(-T[:3, 3]).flatten()

            # Rotate the coordinate system such that the local coordinate system
            # if the root element is aligned with the coordinate system of the
            # global coordinate frame.
            psi, theta, phi = rot_to_euler(T[:3, :3])
            self._rot = (-psi, -theta, -phi)

        # Apply the user-specified transformation
        self._loc += loc
        self._rot += rot

        try:
            # Compile the kinematics into a function
<<<<<<< HEAD
            self._kinematics = self.kinematics(return_function=True,
                                               use_external_objects=False)
=======
            self._kinematics = self.kinematics(return_function=True)
>>>>>>> 10d38cf5

            # Compile the dynamics into a function (aka the dynamics descriptor)
            self._dynamics = self.dynamics(return_function=True)
        except TypeError:
            self._kinematics = None
            self._dynamics = None
            logger.warn("Could not compile system for numerical simulation")

    @property
    def loc(self):
        return self._loc

    @property
    def rot(self):
        return self._rot

    @property
    def g(self):
        return self._g

    @property
    def joints(self):
        return filter(lambda x: isinstance(x, Joint), self.chain._objs)

    @property
    def joints_with_external_torque(self):
        return filter(lambda x: isinstance(x, Joint), self.chain._objs)

    @property
    def links(self):
        return filter(lambda x: isinstance(x, Link), self.chain._objs)

    @property
    def masses(self):
        return filter(lambda x: isinstance(x, Mass), self.chain._objs)

    @property
    def fixtures(self):
        return filter(lambda x: isinstance(x, Fixture), self.chain._objs)

    @property
    def point_objects(self):
        return filter(lambda x: isinstance(x, PointObject), self.chain._objs)

    @property
    def symbols(self):
        return self._symbols

    def __enter__(self):
        return self

    def __exit__(self, type, value, traceback):
        pass

    def initial_state(self):
        """
        Returns a new State object describing the initial state of the model.
        """

        # Create the state object
        state = State(self._joint_idx_map, self._joint_torque_idx_map)

        # Copy the initial joint angles
        for joint in self.joints:
            state[joint] = joint.theta

        # Copy the initial location and rotation of the system
        for i in range(3):
            state.loc[i] = self._loc[i]
            state.rot[i] = self._rot[i]

        return state

    def symbolic_state(self):
        """
        Returns a new "symbolic" State object in which each state variable is
        replaced with a sympy symbol. This can either be used to write out the
        dynamics of the system.
        """

        # Create the state object
        state = State(self._joint_idx_map, self._joint_torque_idx_map, symbolic=True)

        # Set the initial joint angles
        for i in range(len(state)):
            state.states[i] = self.symbols.theta[i]
            state.velocities[i] = self.symbols.dtheta[i]

        # Use the symbolic x, y, z variables
        for i in range(3):
            state.loc[i] = self.symbols.origin[i]

        # Use the non-symbolic rotation
        for i in range(3):
            state.rot[i] = float_to_pi(self._rot[i])

        return state

<<<<<<< HEAD
    def run(self, T, state=None, torques=None, dt=1e-2):
=======
    def run(self, T, state=None, dt=1e-2, callback=None, callback_interval=None):
>>>>>>> 10d38cf5
        """
        Advances the simulation up to T in timesteps smaller or equal to dt.

        Parameters
        ==========

        T:      The time in seconds to run the simulation for.
        state:  The state object containing the current joint angles and
<<<<<<< HEAD
                velocities, as well as user-defined external torques. If no
                state object is given (i.e., this is set to None), creates a new
                State object. Note that the State object must not be symbolic.
        dt:     The maximum timestep used in the evaluation.
=======
                velocities. If no state object is given (i.e., this is set to
                None), creates a new State object. Note that the State object
                must not be symbolic.
        dt:     The maximum timestep used in the evaluation. This value must be
                strictly positive.
        callback: If given, is called every "callback_interval" seconds of
                simulation time. The function receives two parameters: the
                current time "t", as well as the current state. The function may
                return the boolean False to abort the simulation early.
        callback_interval: The interval in seconds within which the callback
                function is called. If "None", this is set to dt, i.e., the
                callback is called every timestep. Note that the times at which
                the callback is called are aligned with the global simulation
                time (i.e., if callback_interval is 1s, the callback will be
                called at state.t = 0.0, state.t = 1.0, state.t = 2.0, etc.).
                This value must be greater than or equal to dt.
>>>>>>> 10d38cf5
        """
        # Use the initial state if no state is given
        if state is None:
            state = self.initial_state()

        # Make sure "dt" has a sane value to prevent infinite loops.
        if dt <= 0.0:
            raise ValueError("dt must be strictly positive.")

        # Make sure "callback_interval" has a sane value. Set to infinity if
        # there is no callback.
        if callback_interval is None:
            callback_interval = dt if callback else np.inf
        if callback_interval < dt:
            raise ValueError("callback_interval must be greater than or equal to the timestep dt.")

        # Compute the time at which the next callback should be called
        if np.isfinite(callback_interval):
            next_callback = (state.t % callback_interval)
            if abs(next_callback) > 1e-12:  # Call cbck if due in first step
                next_callback = callback_interval - next_callback
        else:
            next_callback = np.inf # Do not call callback

        # Loop until the end of the simulation period is reached
        while T > 0:
            # Periodically call the callback
            if next_callback <= 0.0:
                if callback(state) is False:
                    return state
                next_callback += callback_interval

            # Step exactly to T, or to the next callback interval
            cur_dt = min(T, dt, next_callback)

            # Perform a single dynamics step
            state = self.step(state, cur_dt)

            # Keep track of passing time
            T -= cur_dt
            next_callback -= cur_dt

        return state

    def step(self, state=None, dt=1e-2):
        """
        Advances the simulation by one timestep from the given state using a
        fourth-order Runge-Kutta integrator. If no state is given, a new State()
        object corresponding to the initial state is generated.

        Parameters
        ==========

        state:  State instance that should be advanced.
        dt:     Time-step in seconds.

        Return
        ======
        """

        # Fetch the initial state
        if state is None:
            state = self.initial_state()

        # Fetch the dynamics descriptor and state vector
        dyns, x = self._dynamics, state.vec

        # Perform a single Runge-Kutta 4 (RK4) step
        k1 = self.state_differential(dyns, x)
        k2 = self.state_differential(dyns, x + dt * k1 / 2.0)
        k3 = self.state_differential(dyns, x + dt * k2 / 2.0)
        k4 = self.state_differential(dyns, x + dt * k3)
        state.vec = x + dt * (k1 + 2.0 * k2 + 2.0 * k3 + k4) / 6.0
        state._t += dt
        state._step_count += 1

        return state

    def kinematics(self,
                   state=None,
                   return_function=False):
        """
        Computes the location and orientation of either all point objects or
        the specified point object. If no state (or a symbolic state) is given,
        computes the forward kinematics symbolically, i.e., as mathematical
        equations depending on  the joint angles.

        Setting the "return_function" parameter to True causes "kinematics" to
        return a function that maps the a static state vector (as stored in
        State.static_vec) onto an object map such as the one usually returned
        by this function. The benefit is that the returned function no longer
        directly makes use of sympy and is thus much faster.


        Parameters
        ==========

        state:  The state used to compute the forward kinematics. This may
                either by a numerical, or a symbolic state instance (as returned
                by symbolic_state() or initial_state().

        return_function:
                If True, returns a function that maps a state vector as returned
                by "State.static_vec" onto the transformation matrices for all
                objects. Using this function is much faster than calling
                "kinematics" with a numerical state instance.

                Note that thestate argument "state" must be set to None if
                "return_function" is set to True.
        """

        if (not state is None) and return_function:
            raise ValueError(
                "A \"state\" may only be given if \"return_function\" is False"
            )

        if state is None:
            state = self.symbolic_state()

        # Compute the root object transformation
        loc, rot = state.loc, state.rot
        trafo = euler_to_rot(*rot) @ trans(*loc)

        # Perform a breadth-first search on the tree to compute all
        # transformations. In case we're returning a function, keep track of
        # the parent node of each object.
        T = {self._tree_root: (None, trafo) if return_function else trafo}
        queue = deque((self._tree_root, ))
        while len(queue) > 0:
            # Fetch the current node
            cur = queue.popleft()

            # Nothing else to do if thise node is a leaf node
            if not cur in self._tree:
                continue

            # Fetch the transformation up to the current point; if we're
            # returning a function, only compute the element-wise transformation
            if return_function:
                trafo = np.eye(4)
            else:
                trafo = T[cur]

            # If the current source object is a joint, account for the joint
            # transformation
            if isinstance(cur, Joint):
                theta = state.states[state.idx(cur)]
                trafo = trafo @ cur.trafo(theta=theta)

            # Iterate over all link targets
            for link in self._tree[cur]:
                assert (cur is link.src)
                ltrafo = trafo @ link.trafo()
                T[link.tar] = (cur, ltrafo) if return_function else ltrafo
                queue.append(link.tar)

        # We're done here if we were to solve this symbolically
        if not return_function:
            return T

        # Otherwise convert each individual transformation into a function;
        # also, produce a set of leaf nodes, i.e., objects that are never
        # referenced as a parent
        S = self.symbols  # Alias
        args = S.var_origin + S.var_theta  # Arguments passed to the functions
        leafs = set(self.point_objects)
        for key, (parent, value) in T.items():
            # The parent cannot be a leaf
            if parent in leafs:
                leafs.remove(parent)

            # Substitute the functions over time with variables and simplify
            # the resulting expression
            expr = sp.simplify(S.subs(value))

            # Convert the expression into a lambda and append it
            T[key] = (parent, sp.lambdify(args, expr, modules=["numpy"]))

        # Define the actual function we're returning here
        def evaluate_kinematics(*args):

            # Recursion base case -- map "None" onto the identity transformation
            res = {}

            # Recursive evaluation of the object location
            def eval(node):
                # Fetch the parent of the given leaf, as well as the
                # transformation function
                parent, f_trafo = T[node]

                # Abort if this is the root node
                if parent is None:
                    res[node] = f_trafo(*args)
                    return

                # Recurse upwards
                if not parent in res:
                    eval(parent)

                # Store the transformation of the specific child in the result
                res[node] = res[parent] @ f_trafo(*args)

            for leaf in leafs:
                eval(leaf)

            return res

        return evaluate_kinematics

    def lagrangian(self, g=None):
        """
        Symbolically computes the Lagrangian L = KE - PE for the given gravity
        vector (or a generic gravity vector if "g" is set to None).

        Parameters
        ==========

        g:      Gravity vector for which the Lagrangian should be computed. If
                set to None, uses the symbolic vector [g_x, g_y, g_z].
        """

        # Use the symbolic gravity vector if None is given
        if g is None:
            g = self.symbols.g

        # Symbolically compute the forward kinematics
        trafos = self.kinematics()

        # Fetch the symbol representing time
        t = self.symbols.t

        # Compute the kinetic and potential energy terms
        KE, PE = 0, 0
        for mass in self.masses:
            # Fetch the location of the mass in cartesian coordinates
            x, y, z = trafos[mass][:3, 3]

            # Compute the relative velocities
            dx, dy, dz = map(lambda e: sp.diff(e, t), trafos[mass][:3, 3])

            # The kinetic energy is just 1/2 m v^2
            KE += 0.5 * mass.m * (dx**2 + dy**2 + dz**2)

            # The potential energy is F=m<g, x>
            PE += mass.m * (x * g[0] + y * g[1] + z * g[2])

        # Return the Lagrangian, L = KE - PE
        return KE - PE

    def constraints(self):
        """
        Converts the fixture objects into a set of constraint equations.
        """

        # Symbolically compute the forward kinematics
        trafos = self.kinematics()

        # Compute the forward kinematics for the initial state
        trafos_init = self.kinematics(state=self.initial_state())

        # For each fixture, add a set of constraints regarding its location
        Cs = []
        idx = 0
        for fixture in self.fixtures:
            for i, axis in enumerate(["x", "y", "z"]):
                if not axis in fixture.axes:
                    continue
                Cs.append(trafos[fixture][i, 3] - trafos_init[fixture][i, 3])
                idx += 1

        return Cs

    def dynamics(self, g=None, return_function=False):
        """
        Returns a map of equations describing the dynamics of the system.

        Parameters
        ==========

        g:        The gravity vector. If None is given, uses the value for "g"
                  passed to the constructor of the simulator object.
        return_function:
                  If True, returns the symbolic equations describing the
                  dynamics of each state variable. Otherwise returns a tuple of
                  functions that can be used to build a linear system of
                  equations implicitly describing the dynamics. These functions
                  can be passed to the "Simulator.state_differential" function.
        """

        # Load the default values for some values
        if g is None:
            g = self._g

        # Shorthand for df/dt, d²/d²t and df/dx
        Dt = lambda f: sp.diff(f, self.symbols.t)
        Dt2 = lambda f: sp.diff(f, (self.symbols.t, 2))
        Dx = lambda f, x: sp.diff(f, x)

        S = self.symbols

        # Compute the Lagrangian for an arbitrary gravity vector
        L = self.lagrangian(g=g)

        # Compute the constraints
        Cs = self.constraints()
        C = sum([S.lambda_[i] * C for i, C in enumerate(Cs)])

        # Collect all state variables; these are the variables we're
        # differentiating over when computing the Lagrange equations
        vars_ = [*S.origin, *S.theta]

        # Collect all torques
        torques = [0, 0, 0]
        for joint in self.joints:
            if joint.torque is External:
                torques.append(S.torques[self._joint_torque_idx_map[joint]])
            else:
                torques.append(joint.torque)

        # Collect all target variables; these are the variables we're trying
        # to solve for
        tars = [S.subs(x) for x in ([Dt2(var) for var in vars_] + S.lambda_)]
        tars_idcs = {x: i for i, x in enumerate(tars)}
        tars_keys = set(tars)

        # Compute the set of Lagrange equations. Add the constraints, as well as
        # the second order derivative of the constraint. Each entry "x" in the
        # "eqns" list corresponds to an equation of the form "x = 0".
        eqns = [
            sp.expand(S.subs(x)) for x in
            ([Dx(L, var) - Dt(Dx(L, Dt(var))) + Dx(C, var) + torques[i]
              for i, var in enumerate(vars_)] + Cs + [Dt2(C) for C in Cs])
        ]

        # The resulting system is linear in the accelerations and Lagrange
        # multipliers (but not in the state variables). Hence, we arrange the
        # Lagrange equations in a linear equation of the form Ax = b,
        # where A is a (m x n) matrix (m is the number of equations, n is the
        # number of target variables).
        m, n = len(eqns), len(tars)

        # Fill the A and b matrices.
        A, b = sp.zeros(m, n), sp.zeros(m, 1)
        for i, eqn in enumerate(eqns):
            # Split each equation into the underlying additive terms
            terms = eqn.args if isinstance(eqn, sp.Add) else [eqn]
            for j, term in enumerate(terms):
                # Discard terms containing incredibly small factors
                if (isinstance(term, sp.Mul)
                        and isinstance(term.args[0], sp.Number)
                        and (abs(term.args[0]) < 1e-12)):
                    logger.debug("Discarding term \"%s\"", term)
                    continue
                # Find the target variables contained within this term
                tar = term.free_symbols & tars_keys
                if len(tar) == 0:
                    # No target variable in the term, subtract the term from
                    # the right-hand side of the linear system
                    b[i] -= term
                elif len(tar) == 1:
                    # There is exactly one target variable in the term. Add this
                    # term to the correct spot in A and substitute it with one.
                    tar = next(iter(tar))
                    A[i, tars_idcs[tar]] += term.subs(tar, 1)
                else:
                    # Ugh. We have a problem. Multiple target variables are in
                    # this (multiplicative) term. This means that the system is
                    # not solveable as a linear system of equations.
                    # TODO: Can this happen at all?
                    raise ValidationError(
                        "Resulting system is not linear in the accelerations and Lagrange multipliers!",
                        self)

        # Only use equations with at least one non-zero column in the A matrix
        keep_row_idcs, subs = [], [None] * n
        for i in range(m):
            # Compute the non-zero column indices
            nz_col_idcs = list(filter(lambda j: A[i, j] != 0.0, range(n)))
            if len(nz_col_idcs) > 1:
                # If there is more than one non-zero column index, there's
                # nothing we can do for now to simplify the system any further
                keep_row_idcs.append(i)
                continue
            elif len(nz_col_idcs) == 0:
                # If there are no non-zero entries in this row, just eliminate
                # the entire row
                logger.debug(
                    "Eliminating equation \"%s = 0\" from the system.", b[i])
                continue

            # There is exactly one non-zero column j in this row. Thus, we know
            # that the value of the corresponding variable is b[i] / A[i, j].
            # We can thus elminate this column from the system (in a separate
            # step below).
            j = nz_col_idcs[0]
            subs[j] = b[i] / A[i, j]
            logger.debug("Substituting \"%s\" with \"%s\"", tars[j], subs[j])

        # Eliminate rows from A and b
        A = A[keep_row_idcs, :]
        b = b[keep_row_idcs, :]

        # Eliminate columns from A, compute a linear mapping T that re-maps the
        # non-eliminated state variables onto their right index.
        keep_col_idcs = []
        for j in range(n):
            # If we're not doing a substitution for this variable, keep the
            # corresponding column in A
            if subs[j] is None:
                keep_col_idcs.append(j)
                continue

            # Since we know that value of the variable corresponding to column
            # j, we can move the contents of column j to the rhs
            for i in range(len(keep_row_idcs)):
                b[i] -= A[i, j] * subs[j]
        A = A[:, keep_col_idcs]
        T = np.eye(n)[:, keep_col_idcs]

        # Simplify all cells
        m, n = A.shape
        for i in range(m):
            b[i] = sp.simplify(b[i], rational=None)
            for j in range(n):
                A[i, j] = sp.simplify(A[i, j], rational=None)

        # If the user did not want the symbolic solution, just turn the matrices
        # into callable functions
        if return_function:
            args = S.var_origin + S.var_theta + S.var_dorigin + S.var_dtheta + S.torques
            f_A = sp.lambdify(args, A, modules=["numpy"])
            f_b = sp.lambdify(args, b, modules=["numpy"])
            f_subs = sp.lambdify(args,
                                 [0.0 if (x is None) else x for x in subs],
                                 modules=["numpy"])
            return f_A, f_b, f_subs, T, self._n_joints, self._n_torques

        # Solve the linear system symbolically
        symbols = [tars[i] for i in keep_col_idcs]
        solns = sp.linsolve((A, b), symbols)
        if len(solns) == 0:
            raise ValidationError("Could not solve for the dynamics", None)
        else:
            # Otherwise fetch the first set of solutions
            solns = next(iter(solns))

        # Assemble the result, mapping from the symbol names onto the
        # corresponding equation
        res = {}
        for i, soln in enumerate(solns):
            res[symbols[i]] = soln
        for i, x in enumerate(subs):
            if not x is None:
                res[tars[i]] = x
        return res

    @staticmethod
    def state_differential(dyns, x):
        """
        This function maps a state vector "x" onto a state differential given
        a dynamics descriptor as returned by the "dynamics" function for
        "return_function = True".

        Parameters
        ==========

        x:      State vector as stored in the "State.vec" property.
        dyns:   Dynamics descriptor as returned by calling Simulator.dynamics()
                with return_function=True.

        Return Value
        ============

        Returns the time-differential of x.
        """

        # Unpack the dynamics descriptor
        f_A, f_b, f_subs, T, n_joints, n_torques = dyns

        # Compute some handy indices used below
        assert len(x) == 2 * (3 + n_joints) + n_torques
        n, m = n_joints, n_torques

        # i0:i1 --> initial coordinates
        # i1:i2 --> velocities in x
        # j0:j1 --> accls. in the linear system
        i0, i1, i2 = 0, 3 + n, 6 + 2 * n
        j0, j1 = 0, 3 + n

        # Compute the linear system for the given state
        A = f_A(*x)
        b = f_b(*x)

        # Compute the variable subtitutions. These are Lagrange multipliers or
        # accelerations that were determined to have a fixed value
        subs = np.array(f_subs(*x), dtype=np.float64).reshape(-1, 1)

        # Solve for the accelerations and Lagrange multipliers
        if A.size > 0:
            soln = T @ np.linalg.lstsq(A, b, rcond=1e-6)[0]
        else:
            soln = np.zeros((len(subs), 1))

        # The resulting accelerations are the sum of the substitutions and the
        # the solution to the linear system computed above.
        ddx = (soln + subs)[:, 0]

        # Return the state update vector
        return np.concatenate((x[i1:i2], ddx[j0:j1], np.zeros(n_torques)))

    ###########################################################################
    # Visualization                                                           #
    ###########################################################################

    def _visualize_estimate_bounding_box(self, seed=58382, radius=True):
        """
        Used internally to estimate the axis aligned bounding box of the system.
        This is used to automatically scale the display area to fit the entire
        model.
        """

        # Randomly generate states and compute the axis-aligned bounding-box
        aabb = np.array(
            ((np.inf, -np.inf), (np.inf, -np.inf), (np.inf, -np.inf)))

        state = self.initial_state()
        rng = np.random.RandomState(seed)
        for _ in range(100):
            for i in range(len(state)):
                state[i] = rng.uniform(-np.pi, np.pi)
            trafos = self._kinematics(*state.static_vec)
            for T in trafos.values():
                aabb[:, 0] = np.minimum(T[:3, 3], aabb[:, 0])
                aabb[:, 1] = np.maximum(T[:3, 3], aabb[:, 1])

        # Round the result for more stability
        ext = np.maximum(1.0, aabb[:, 1] - aabb[:, 0])
        aabb[:, 0] = np.floor((aabb[:, 0] - 0.1 * ext) * 10.0) / 10.0
        aabb[:, 1] = np.ceil((aabb[:, 1] + 0.1 * ext) * 10.0) / 10.0

        # If "radius" is True, use the maximum extent in one dimension to
        # set the extent of the others.
        if radius:
            max_ext, center = np.max(ext), 0.5 * (aabb[:, 0] + aabb[:, 1])
            aabb[:, 0] = center - 0.5 * max_ext
            aabb[:, 1] = center + 0.5 * max_ext

        return aabb

    def _visualize_raw(self, state=None):
        """
        Uses internally to create the raw drawing commands.
        """

        # Compute the forward kinematics for the given state. Pass the
        # non-symbolic "initial_state" instance.
        if state is None:
            state = self.initial_state()

        T = self._kinematics(*state.static_vec)

        raw = []

        # Draw the links
        for link in self.links:
            loc_src = T[link.src][:3, 3]
            loc_tar = T[link.tar][:3, 3]
            raw.append({
                "type": "link",
                "src": loc_src,
                "tar": loc_tar,
            })

        # Draw the point object locations
        for pobj, trafo in T.items():
            loc = np.array(trafo[:3, 3]).reshape(-1)
            raw.append({
                "type": "object",
                "class": pobj.__class__.__name__.lower(),
                "loc": loc,
                "rot": None,
            })

        # Draw the coordinate system at each point
        for pobj, trafo in T.items():
            for i, ax in enumerate(np.eye(3, 3)):
                l = 0.1
                src = trafo[:3, 3]
                trans = res = np.eye(4)
                trans[:3, 3] = ax
                tar = (trafo @ trans)[:3, 3]
                raw.append({
                    "type": "axis",
                    "class": "xyz"[i],
                    "src": src,
                    "dir": tar - src,
                })

        return raw

    def visualize(self,
                  state=None,
                  kind="matplotlib",
                  handle=None,
                  ax=None,
                  aabb=None):
        """
        Creates a visualisation of the kinematic chain in the given state.

        Parameters
        ==========

        kind: The kind of visualisation to perform. Possible values are
                "raw": Returns a list of "drawing commands"
                "matplotlib": Uses matplotlib to plot a 3D visualization.
        handle: An object returned by a previous call to "visualize". If set,
              this will update the previously drawn diagram.
        ax:   When using matplotlib, specifies the axis into which the
              visualization should be drawn.
        aabb:   The axis-aligned bounding box that should be used to set the
                display area. A triple of (min, max) tuples (one for each
                spatial dimension).
        """

        # Make sure the parameters are correct
        assert (kind in {"raw", "matplotlib"})
        assert (ax is None) or (kind == "matplotlib")
        assert (aabb is None) or (kind != "raw")

        # We always need the raw visualisation data
        raw = self._visualize_raw(state)
        if kind == "raw":
            return raw

        # Estimate the bounding box if none is given
        if (aabb is None) and (handle is None):
            aabb = self._visualize_estimate_bounding_box()

        if kind == "matplotlib":
            from .visualization import _visualize_matplotlib
            return _visualize_matplotlib(raw, handle, ax, aabb)<|MERGE_RESOLUTION|>--- conflicted
+++ resolved
@@ -376,23 +376,18 @@
         for joint in self.joints:
             # Add the joint to the joint to index map
             self._joint_idx_map[joint] = i
-<<<<<<< HEAD
-            self._joint_idx_map[self.object_map[joint].original] = i
             i = i + 1
 
             # If the joint has an external joint, add it to the joint torque
             # index map
             if joint.torque is External:
                 self._joint_torque_idx_map[joint] = ti
-                self._joint_torque_idx_map[self.object_map[joint].original] = ti
                 ti = ti + 1
 
         # Count the number of joints, constraints, and torques
         self._n_joints = sum(1 for _ in self.joints)
         self._n_cstrs = sum(len(fix.axes) for fix in self.fixtures)
         self._n_torques = ti
-=======
->>>>>>> 10d38cf5
 
         # Construct the symbols used for evaluating certain expressions
         # symbolically
@@ -428,12 +423,7 @@
 
         try:
             # Compile the kinematics into a function
-<<<<<<< HEAD
-            self._kinematics = self.kinematics(return_function=True,
-                                               use_external_objects=False)
-=======
             self._kinematics = self.kinematics(return_function=True)
->>>>>>> 10d38cf5
 
             # Compile the dynamics into a function (aka the dynamics descriptor)
             self._dynamics = self.dynamics(return_function=True)
@@ -532,11 +522,7 @@
 
         return state
 
-<<<<<<< HEAD
-    def run(self, T, state=None, torques=None, dt=1e-2):
-=======
     def run(self, T, state=None, dt=1e-2, callback=None, callback_interval=None):
->>>>>>> 10d38cf5
         """
         Advances the simulation up to T in timesteps smaller or equal to dt.
 
@@ -545,15 +531,9 @@
 
         T:      The time in seconds to run the simulation for.
         state:  The state object containing the current joint angles and
-<<<<<<< HEAD
                 velocities, as well as user-defined external torques. If no
                 state object is given (i.e., this is set to None), creates a new
                 State object. Note that the State object must not be symbolic.
-        dt:     The maximum timestep used in the evaluation.
-=======
-                velocities. If no state object is given (i.e., this is set to
-                None), creates a new State object. Note that the State object
-                must not be symbolic.
         dt:     The maximum timestep used in the evaluation. This value must be
                 strictly positive.
         callback: If given, is called every "callback_interval" seconds of
@@ -567,7 +547,6 @@
                 time (i.e., if callback_interval is 1s, the callback will be
                 called at state.t = 0.0, state.t = 1.0, state.t = 2.0, etc.).
                 This value must be greater than or equal to dt.
->>>>>>> 10d38cf5
         """
         # Use the initial state if no state is given
         if state is None:
@@ -596,7 +575,7 @@
         while T > 0:
             # Periodically call the callback
             if next_callback <= 0.0:
-                if callback(state) is False:
+                if callback(state, dt) is False:
                     return state
                 next_callback += callback_interval
 
