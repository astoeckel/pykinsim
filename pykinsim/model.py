#   pykinsim -- Python Kinematics Simulator
#   Copyright (C) 2020  Andreas Stöckel
#
#   This program is free software: you can redistribute it and/or modify
#   it under the terms of the GNU General Public License as published by
#   the Free Software Foundation, either version 3 of the License, or
#   (at your option) any later version.
#
#   This program is distributed in the hope that it will be useful,
#   but WITHOUT ANY WARRANTY; without even the implied warranty of
#   MERCHANTABILITY or FITNESS FOR A PARTICULAR PURPOSE.  See the
#   GNU General Public License for more details.
#
#   You should have received a copy of the GNU General Public License
#   along with this program.  If not, see <https://www.gnu.org/licenses/>.
"""
This file contains all the data objects holding information about the model
built by the user. These objects are merely data containers and do not contain
any simulation logic. The "Simulator" class must be used to compile a model
into an actual simulation.
"""

from .errors import (ValidationError, CyclicChainError, DisconnectedChainError,
                     MultipleSourcesError)
from .utils import variables
from .geometry import scalar, trans, rot_x, rot_y, rot_z

import sympy as sp
import re
from collections import deque, OrderedDict

# Initialize thread-local storage -- this is needed to properly implement the
# "with" magic of the Chain object
import threading
_thread_local = threading.local()
"""
When used as a value for "torque" in the Joint constructor, signifies that the
torque will be supplied by the user in the run/step function.
"""
External = object()


class Labeled:
    """
    A "Labeled" object is simply an object with a "label" property. This label
    will be printed as the representation of the object. PyKinSim automagically™
    deduces object labels from variable names whenever the scope of a
    "with Chain..." statement is left.
    """
    def __init__(self, label=None):
        self.label = label

    def __repr__(self):
        fmt = {
            "label": str(self.label),
            "class": self.__class__.__name__,
            "addr": id(self),
        }
        if self.label is None:
            return "<{class} @ 0x{addr:02x}>".format(**fmt)
        else:
            return "<{label} ({class} @ 0x{addr:02x})>".format(**fmt)


class Chain(Labeled):
    """
    The Chain object is simply a container of Objectinstances. This class, and
    all the objects contained therein are purely data-containers, i.e., they do
    not perform any computation or validation.

    A Simulator object must be used to validate a Chain, to simulate its rigid
    body dynamics of the Chain, and to compute forward-kinematics.

    The Chain object is intended to be used in conjunction with a "with"
    statement. Object instances created inside this block will automatically be
    added to the Chain (see the example below).

    Example
    =======

        import pykinsim as pks

        # Build the Chain
        with pks.Chain() as chain:
            m1 = pks.Mass(1.0)
            m2 = pks.Mass(0.5)
            l = pks.Link(m1, m2)

        # Simulate the Chain with "m1" as the origin
        with pks.Simulator(chain, root=m1) as sim:
            # Run the simulation for 1s at 1e-3 timesteps
            dt, T = 1e-3
            for _ in range(0, T, dt):
                # Perform a single step (this may perform multiple adaptive
                # stepsize simulation steps internally)
                sim.step(dt=dt, g=(0, 0, -9.81))

                # Compute the locations and orientations of all KinematicObject
                # instances in the kinematics chain (see result map)
                sim.forward_kinematics()
    """
    def __init__(self, label=None):
        """
        Constructor of the Chain object.

        Parameters
        ==========

        label: An (optional) name describing this object.
        """
        # Create the super-constructor
        super().__init__(label)

        # Copy the given arguments
        self.label = label

        # Create the object container; explicitly use an OrderedDict since
        # we want to maintain the object insertion order
        self._objs = OrderedDict()

    def __enter__(self):
        if not hasattr(_thread_local, 'active_chain'):
            _thread_local.active_chain = []
        _thread_local.active_chain.append(self)

        return self

    def __exit__(self, type, value, traceback):
        _thread_local.active_chain.pop()

        # Try to assign labels to objects that do not have labels yet
        names = variables(skip=1, flt=lambda obj: isinstance(obj, Labeled))
        if (self in names) and (self.label is None):
            self.label = names[self]
        for obj in self._objs:
            if (obj in names) and (obj.label is None):
                obj.label = names[obj]

    def __contains__(self, key):
        # TODO: Support nested chains?
        return key in self._objs

    def coerce(self):
        """
        Creates a copy of the Chain object in which all child-objects have been
        validated and normalised.
        """

        # Make sure the label is a string
        if not self.label is None:
            self.label = str(self.label)

        # Coerce all child objects. The "coerce_obj" function will add the
        # object to the result "Chain" object.
        for obj in self._objs:
            # Make sure the object is of the right type
            if not isinstance(obj, (Link, Mass, Joint, Fixture)):
                raise ValueError(
                    "Object is not a Link, Mass, Joint or Fixture")

            # Coerce the object
            obj.coerce()

        return self

<<<<<<< HEAD
    def copy(self, object_map):
        """
        Creates a deep copy of this chain object and stores associations between
        new and old objects in the object_map dictionary
        """
        def deepcopy(obj, object_map):
            if isinstance(obj, (sp.Symbol, sp.MatrixSymbol, sp.Function)):
                return obj
            elif isinstance(obj, list):
                return [deepcopy(value, object_map) for value in obj]
            elif isinstance(obj, OrderedDict):
                res = OrderedDict()
                for key, value in obj.items():
                    res[deepcopy(key,
                                 object_map)] = deepcopy(value, object_map)
                return res
            elif isinstance(obj, dict):
                return {
                    deepcopy(key, object_map): deepcopy(value, object_map)
                    for key, value in obj.items()
                }
            elif isinstance(obj, set):
                return {deepcopy(value, object_map) for value in obj}
            elif hasattr(obj, "__dict__"):
                # If the object with this id has already been copied, return the
                # clone
                if obj in object_map:
                    return object_map[obj].clone

                # Otherwise create a clone of the object
                clone = obj.__class__.__new__(obj.__class__)

                # Store a reference at the original/clone in the object map
                object_map[obj] = object_map[clone] = \
                        ObjectMapEntry(original=obj, clone=clone)

                # Copy all attributes stored in the object
                for key, value in obj.__dict__.items():
                    setattr(clone, key, deepcopy(value, object_map))
                return clone
            elif hasattr(obj, "copy") and callable(obj.copy):
                return obj.copy()
            else:
                return obj

        return deepcopy(self, object_map)

=======
>>>>>>> 10d38cf5
    def tree(self):
        """
        Builds a spanning tree. Automatically choses a suitable root node from
        which all other nodes can be reached. This function may raise various
        ValidationError types if the chain cannot be converted into a tree
        (i.e., because there are cycles in the chain, multiple source joints
        for a link or multiple disconnected components in the graph).
        """

        # Make sure the chain is not empty
        pobjs = set(filter(lambda x: isinstance(x, PointObject), self._objs))
        if len(pobjs) == 0:
            raise ValidationError(
                "Kinematic chain must contain at least one point object", self)

        # Collect all possible links as a map of source objects onto links
        links = {}
        roots = set(pobjs)
        for link in filter(lambda x: isinstance(x, Link), self._objs):
            # Remove the target node from the set of potential roots
            if link.tar in roots:
                roots.remove(link.tar)
            else:
                raise MultipleSourcesError(
                    "Node {} already targeted by another link".format(
                        link.tar), link)

            # Store forward and backward links as tuples
            if not link.src in links:
                links[link.src] = []
            if not link.tar in links:
                links[link.tar] = []
            links[link.src].append(link)

        # There must be exactly one root node; still to give a better error
        # message below, just use either the first point object or the first
        # possible root.
        if len(roots) == 0:
            raise CyclicChainError(
                "No possible root node found; kinematic chain is cyclic")

        # Fetch the first possible node as a root node
        root = next(iter(roots))

        # Perform a breadth-first search on the graph
        tree = {}
        visited, links_visited, queue = {root}, set(), deque((root, ))
        while len(queue) > 0:
            # Get the current item from the queue
            cur = queue.popleft()

            # Make sure this node has outgoing links
            if not cur in links:
                continue

            # Iterate over all links originating from this node
            for link in links[cur]:
                # Continue if this link has already been used
                if link in links_visited:
                    continue
                links_visited.add(link)  # Remember that we've used this link

                # Fetch the target object of this link
                tar = link.tar

                # Make sure the target object has not already been visited
                if tar in visited:
                    raise CyclicChainError(
                        "Kinematic chain is cyclic; {} can be reached through "
                        "multiple paths from root {} through this link {}".
                        format(tar, root, link), link)
                visited.add(tar)  # Remember that we've visited this node

                # Add the node to the queue
                queue.append(tar)

                # Add this link to the tree
                k, v = cur, link
                if not k in tree:
                    tree[k] = []
                tree[k].append(v)

        # Make sure all point objects were visited
        for pobj in filter(lambda x: isinstance(x, PointObject), self._objs):
            if not pobj in visited:
                raise DisconnectedChainError(
                    "The point object {} is not connected to the root node {}".
                    format(pobj, root), pobj)

        # If there were multiple possible roots, one of the exceptions above
        # should have triggered. Still, assert this, just to be on the safe
        # side.
        assert len(roots) == 1, "Multiple roots. This should not happen."

        return tree, root


class Object(Labeled):
    def __init__(self, label=None, parent=None):
        # Call the super-constructor
        super().__init__(label)

        # If no parent object has been given, make sure the constructor has been
        # called while a Chain object is being constructed. Otherwise just use
        # the given parent.
        if parent is None:
            if len(getattr(_thread_local, 'active_chain', [])) == 0:
                raise RuntimeError(
                    "{} instances must be constructed within an active chain".
                    format(self.__class__.__name__))

            # Fetch the parent kinematic chain object
            self.parent = _thread_local.active_chain[-1]
        else:
            # Use the given parent as a parent
            self.parent = parent

        # Add this object the parent object set
        self.parent._objs[self] = None

    def coerce(self):
        """
        The coerce method checks and normalises all parameters; returns a
        reference at this, or a copied instance.
        """

        # Make sure the parent object is correct
        if (self.parent is None) or (not self in self.parent):
            raise ValidationError("Invalid parent", self)

        # Make sure the label is either "None" or a string
        if not self.label is None:
            self.label = str(self.label)


class Link(Object):
    """
    Describes a rigid connection between two PointObject instances (i.e., a
    Joint, Mass, or Fixture). A link does not have any mass, or any dynamical
    properties, it just describes a fixed relationship between two PointObject
    instances.

    The Simulator object will ensure that there are no conflicting links between
    objects once a Chain is instantiated. I.e., there cannot be two links
    between two PointObject instances with conflicting specifications.

    Note that links are directed, i.e., a link from an object "o1" to "o2" is
    different from a link from "o2" to "o1". See the constructor documentation
    for more information.
    """
    def __init__(self,
                 src,
                 tar,
                 l=1.0,
                 ry=0.0,
                 rz=0.0,
                 label=None,
                 parent=None):
        """
        Creates a link from the object "src" to the object "tar". Per default,
        the object "tar" is located l units away along the x-axis of src's local
        coordinate system. This translation axis can be rotated along the local
        y- and z-axis by specifying the ry and rz parameters (in rad).

        Note that the local coordinate system of the target object is aligned
        with the link axis; this means that---right now---there can not be
        multiple links targeting the same object (but multiple links can
        originate from the same object). Correspondingly, the resulting graph
        structure must be a directed, acyclic graph (with one connected
        component).

        Parameters
        ==========

        src: Is the source object, i.e., the PointObject instance from which the
             link originates.
        tar: Is the target object, i.e., the PointObject instance that is at the
             end of the link.
        l: Is the length of the link in meters.
        ry: Is the rotation in rad of the link around the y-axis of the
            local coordinate system of the source object.
        rz: Is the rotation in rad of the link around the z-axis of the
            local coordinate system of the source object.
        """

        # Call the inherited super-constructor
        super().__init__(label, parent)

        # Copy the provided parameters
        self.src = src
        self.tar = tar
        self.l = l
        self.ry = ry
        self.rz = rz

    def trafo(self):
        return rot_y(self.ry) @ rot_z(self.rz) @ trans(x=self.l)

    def coerce(self):
        # Call the inherited implementation of "coerce"
        super().coerce()

        # Make sure src and tar are PointObject instances
        if ((not isinstance(self.src, PointObject))
                or (not self.src in self.parent)):
            raise ValidationError("Invalid link source", self)
        if ((not isinstance(self.tar, PointObject))
                or (not self.tar in self.parent)):
            raise ValidationError("Invalid link target", self)

        # Make sure l, ry, rz are floats
        self.l = scalar(self.l)
        self.ry = scalar(self.ry)
        self.rz = scalar(self.rz)


class PointObject(Object):
    """
    The PointObject class is a base class for all objects in the kinematic chain
    that can be described as a being located at a single point. This includes
    Joint, Mass, and Fixture objects. PointObject instances do not describe
    the relationship in the location/orientation.
    """
    pass


class Joint(PointObject):
    """
    Describes a rotational joint along the given axis. As with all PointObject
    classes, a joint itself does not specify which objects are connected to it,
    it merely acts as a connection site for a Link.
    """
    def __init__(self,
                 axis="y",
                 theta=0.0,
                 torque=0.0,
                 label=None,
                 parent=None):
        """
        Creates a new Joint object.

        axis:   Describe the axis of rotation, relative to the current local
                coordinate system. Must be one of "x", "y", "z".
        theta:  Initial rotation angle. An angle of zero means that a link
                originating from this joint will be continued relative to the
                local coordinate system of the joint without any change.
        torque: Describes an (external) torque that is being applied to this
                joint. When set to `pykinsim.External`, the torque for this
                joint may be specified in the run/step functions. If a constant
                number is given, a constant torque is applied to the joint.
                Setting "torque" to None is equivalent to a constant torque of
                zero.
        label:  The label assigned to the joint object. If None, pykinsim tries
                to automagically™ deduce a label from the variable names used in
                the code.
        parent: The parent Chain object this object belongs to. Usually you
                should not set this parameter and instead 
        """

        # Call the inherited super-constructor
        super().__init__(label, parent)

        # Copy the provided parameters
        self.axis = axis
        self.theta = theta
        self.torque = torque

    def trafo(self, theta):
        if self.axis == "x":
            return rot_x(theta)
        elif self.axis == "y":
            return rot_y(theta)
        elif self.axis == "z":
            return rot_z(theta)

    def coerce(self):
        # Call the inherited coerce function
        super().coerce()

        # Make sure "axis" is a string and convert it to lowercase
        self.axis = str(self.axis).lower()

        # Make sure the axis specifier is valid
        if not self.axis in ["x", "y", "z"]:
            raise ValidationError(
                "Invalid axis specifier \"{}\"; must be one of "
                "{{\"x\", \"y\", \"z\"}}".format(self.axis, self))

        # Make sure theta is valid
        self.theta = scalar(self.theta)

        # Make sure torque is either a special value or a number
        if self.torque is External:
            pass  # Nothing to do
        else:
            self.torque = scalar(self.torque)


class Mass(PointObject):
    """
    Describes a mass point object. Masses are objects posessing an (angular)
    momentum and are affected by gravity.
    """
    def __init__(self, m=1.0, label=None, parent=None):
        # Call the inherited super-constructor
        super().__init__(label, parent)

        # Copy the provided parameters
        self.m = m

    def coerce(self):
        # Call the inherited coerce function
        super().coerce()

        # Make sure the given mass is a float
        self.m = scalar(self.m)

        # Make sure masses are not negative. Physics gets all weird with negative
        # masses.
        if self.m < 0.0:
            raise ValidationError("Masses must not be negative", self)


class Fixture(PointObject):
    """
    A fixture is a point object with constrained translational motion. Per
    default a fixture cannot move at all, i.e., it is fixed in space the moment
    the simulation instance is created. This constraint can be relaxed by
    specifying fewer axes along which the motion is constrained.

    Fixtures serve as anchors for the kinematic chain, i.e., as a base for a
    robotic arm.
    """
    def __init__(self, axes="xyz", label=None, parent=None):
        # Call the inherited super-constructor
        super().__init__(label, parent)

        # Copy the provided parameters
        self.axes = axes

    def coerce(self):
        # Call the inherited coerce function
        super().coerce()

        # Make sure "axes" is a string and convert it to lowercase
        self.axes = str(self.axes).lower()

        # Remove all punctuation and space characters
        self.axes = re.sub("[{}(),\\s]", "", self.axes)

        # Make sure the axes specifier is valid
        self.axes = set(self.axes)
        for a in self.axes:
            if not a in {"x", "y", "z"}:
                raise ValidationError(
                    "Invalid axis specifier \"{}\"; must be one of {{\"x\", \"y\", \"z\"}}"
                    .format(a), self)<|MERGE_RESOLUTION|>--- conflicted
+++ resolved
@@ -163,56 +163,6 @@
 
         return self
 
-<<<<<<< HEAD
-    def copy(self, object_map):
-        """
-        Creates a deep copy of this chain object and stores associations between
-        new and old objects in the object_map dictionary
-        """
-        def deepcopy(obj, object_map):
-            if isinstance(obj, (sp.Symbol, sp.MatrixSymbol, sp.Function)):
-                return obj
-            elif isinstance(obj, list):
-                return [deepcopy(value, object_map) for value in obj]
-            elif isinstance(obj, OrderedDict):
-                res = OrderedDict()
-                for key, value in obj.items():
-                    res[deepcopy(key,
-                                 object_map)] = deepcopy(value, object_map)
-                return res
-            elif isinstance(obj, dict):
-                return {
-                    deepcopy(key, object_map): deepcopy(value, object_map)
-                    for key, value in obj.items()
-                }
-            elif isinstance(obj, set):
-                return {deepcopy(value, object_map) for value in obj}
-            elif hasattr(obj, "__dict__"):
-                # If the object with this id has already been copied, return the
-                # clone
-                if obj in object_map:
-                    return object_map[obj].clone
-
-                # Otherwise create a clone of the object
-                clone = obj.__class__.__new__(obj.__class__)
-
-                # Store a reference at the original/clone in the object map
-                object_map[obj] = object_map[clone] = \
-                        ObjectMapEntry(original=obj, clone=clone)
-
-                # Copy all attributes stored in the object
-                for key, value in obj.__dict__.items():
-                    setattr(clone, key, deepcopy(value, object_map))
-                return clone
-            elif hasattr(obj, "copy") and callable(obj.copy):
-                return obj.copy()
-            else:
-                return obj
-
-        return deepcopy(self, object_map)
-
-=======
->>>>>>> 10d38cf5
     def tree(self):
         """
         Builds a spanning tree. Automatically choses a suitable root node from
